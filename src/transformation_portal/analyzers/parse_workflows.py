--- conflicted
+++ resolved
@@ -275,13 +275,8 @@
                                 str(workflow_file),
                                 line_num,
                                 'warning',
-<<<<<<< HEAD
-                                f"Job '{job_name}' has device matrix [{device_list}] but "
-                                f"includes 'lint' task which doesn't require multiple devices"))
-=======
                                 f"Job '{job_name}' has device matrix [{device_list}] but includes "
                                 f"'lint' task which doesn't require multiple devices"))
->>>>>>> e05d7eff
 
     def _find_line_number(self, lines: List[str], search_text: str) -> Optional[int]:
         """Find the line number containing the search text."""
