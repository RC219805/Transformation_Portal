#!/usr/bin/env python3
# -*- coding: utf-8 -*-
"""
Luxury Real Estate Render Refinement Pipeline.

Transforms base renderings into polished marketing visuals by combining
ControlNet guidance, diffusion, optional SDXL refinement, intelligent
upscaling, and photo finishing. Branding overlays and a batch-friendly CLI
complete the workflow.

Example:
    python lux_render_pipeline.py \
        --input './drafts/*.png' --out ./final \
        --prompt "luxury interior, natural daylight, oak wood floor" \
        --neg "low detail, cartoon, blurry" \
        --width 1024 --height 768 --steps 30 --strength 0.45 --gs 7.5 \
        --brand_text "The Veridian | Penthouse 21B" --logo ./brand/logo.png
"""
try:
    from realesrgan import RealESRGANer  # type: ignore
except Exception:  # pragma: no cover
    class RealESRGANer:  # minimal CI stub
        def __init__(self, *_, **__):
            raise RuntimeError(
                "RealESRGANer unavailable. Install 'realesrgan' (and GPU deps) to enable super‑resolution."
            )
import glob
import importlib.util
import math
import random
from functools import lru_cache
from pathlib import Path
from dataclasses import dataclass, asdict
from typing import List, Optional, Tuple, Union

import numpy as np
import typer
from PIL import Image, ImageDraw, ImageFont
from scipy.ndimage import gaussian_filter, sobel

import torch
from torch import Generator

from diffusers import (
    ControlNetModel,
    StableDiffusionControlNetImg2ImgPipeline,
    StableDiffusionLatentUpscalePipeline,
    UniPCMultistepScheduler,
)
# SDXL (optional). Imported lazily only if used.
try:
    from diffusers import StableDiffusionXLControlNetPipeline, StableDiffusionXLImg2ImgPipeline
except ImportError:
    StableDiffusionXLControlNetPipeline = None
    StableDiffusionXLImg2ImgPipeline = None

# Annotators
from controlnet_aux import CannyDetector, MidasDetector

# Optional Real-ESRGAN (RealESRGANer is imported lazily in LuxRenderPipeline.__init__)
_HAS_REALESRGAN = importlib.util.find_spec("realesrgan") is not None

# --------------------------

# Utilities
# --------------------------


def seed_all(seed: int) -> Generator:
    """Seed Python, NumPy, and Torch RNGs and return a torch generator."""

    random.seed(seed)
    np.random.seed(seed)
    torch.manual_seed(seed)
    if torch.cuda.is_available():
        torch.cuda.manual_seed_all(seed)
    generator = Generator(device="cuda" if torch.cuda.is_available() else "cpu")
    return generator.manual_seed(seed)


def load_image(path: Union[str, Path]) -> Image.Image:
    """Load ``path`` into an RGB ``Image`` instance."""

    img = Image.open(path).convert("RGB")
    return img


def save_image(img: Image.Image, path: Union[str, Path]) -> None:
    """Persist ``img`` to ``path``, creating parent directories when missing."""

    Path(path).parent.mkdir(parents=True, exist_ok=True)
    img.save(path)


def pil_to_np(img: Image.Image, to_float: bool = True) -> np.ndarray:
    """Convert a PIL image to a NumPy array optionally scaled to ``[0, 1]``."""

    arr = np.array(img)
    if to_float:
        arr = arr.astype(np.float32) / 255.0
    return arr


def np_to_pil(arr: np.ndarray) -> Image.Image:
    """Convert a float array in ``[0, 1]`` back to an 8-bit ``Image``."""

    arr = np.clip(arr, 0, 1)
    arr = (arr * 255.0 + 0.5).astype(np.uint8)
    return Image.fromarray(arr)


@lru_cache(maxsize=16)
def _load_texture_base(path: str) -> np.ndarray:
    """Return the RGB float texture at ``path`` normalised to ``[0, 1]``."""

    if not path:
        raise ValueError("Texture path must be a non-empty string")

    try:
        with Image.open(path) as img:
            texture = img.convert("RGB")
            return np.asarray(texture, dtype=np.float32) / 255.0
    except FileNotFoundError as exc:  # pragma: no cover - defensive
        raise FileNotFoundError(f"Texture file not found: {path}") from exc
    except OSError as exc:  # pragma: no cover - defensive
        raise ValueError(f"Unable to load texture '{path}': {exc}") from exc


def _prepare_texture(path: str, target_shape: tuple[int, int], scale: float = 1.0) -> np.ndarray:
    """Load ``path`` and tile/resize so it fills ``target_shape``."""

    base = _load_texture_base(path)
    height, width = target_shape

    if scale <= 0:
        scale = 1.0

    texture = base
    if not math.isclose(scale, 1.0):
        new_h = max(1, int(round(texture.shape[0] * scale)))
        new_w = max(1, int(round(texture.shape[1] * scale)))
        pil_tex = Image.fromarray((np.clip(texture, 0.0, 1.0) * 255.0 + 0.5).astype(np.uint8))
        pil_tex = pil_tex.resize((new_w, new_h), Image.Resampling.LANCZOS)
        texture = np.asarray(pil_tex, dtype=np.float32) / 255.0

    tile_y = max(1, math.ceil(height / texture.shape[0]))
    tile_x = max(1, math.ceil(width / texture.shape[1]))
    tiled = np.tile(texture, (tile_y, tile_x, 1))
    return tiled[:height, :width, :]


def resize_to_multiple(
    img: Image.Image,
    mult: int = 8,
    target: Optional[Tuple[int, int]] = None,
) -> Image.Image:
    """Resize ``img`` so width/height are multiples of ``mult``."""

    if target is None:
        w, h = img.size
    else:
        w, h = target
    w = (w // mult) * mult
    h = (h // mult) * mult
    return img.resize((w, h), Image.Resampling.LANCZOS)

# --------------------------
# Preprocessors (Canny + Depth)
# --------------------------


class Preprocessor:
    """Generate ControlNet conditioning maps (Canny edges + optional depth)."""

    def __init__(self, canny_low: int = 100, canny_high: int = 200, use_depth: bool = True):
        """Create detectors for edge and depth guidance."""

        self.canny = CannyDetector(low_threshold=canny_low, high_threshold=canny_high)
        self.depth = self._load_depth_model() if use_depth else None

    @staticmethod
    def _load_depth_model(model_type: str = "dpt_hybrid") -> Optional[MidasDetector]:
        """Load a MiDaS depth model if available, otherwise return ``None``."""

        try:
            return MidasDetector.from_pretrained("lllyasviel/ControlNet", model_type=model_type)
        except Exception as exc:  # pragma: no cover - best effort optional dependency
            print(f"[Warn] Depth estimator unavailable ({exc}). Continuing without depth guidance.")
            return None

    def make_canny(self, image: Image.Image) -> Image.Image:
        """Compute a Canny edge map for ControlNet conditioning."""

        return self.canny(image)

    def make_depth(self, image: Image.Image) -> Optional[Image.Image]:
        """Compute a MiDaS depth map when the model is available."""

        if self.depth is None:
            return None
        depth = self.depth(image)
        # normalize depth for visualization/control
        arr = np.array(depth).astype(np.float32)
        arr = (arr - arr.min()) / max(1e-6, (arr.max() - arr.min()))
        return Image.fromarray((arr * 255).astype(np.uint8)).convert("L")

# --------------------------
# Post-processing (photo finish)
# --------------------------


def aces_film_tonemap(rgb: np.ndarray) -> np.ndarray:
    """ACES-like tonemap, expects float RGB in [0,1]."""
    a, b, c, d, e = 2.51, 0.03, 2.43, 0.59, 0.14
    return np.clip((rgb * (a * rgb + b)) / (rgb * (c * rgb + d) + e), 0.0, 1.0)


def gray_world_white_balance(rgb: np.ndarray) -> np.ndarray:
    """Apply simple gray-world white balance to an RGB image."""

    mean = rgb.reshape(-1, 3).mean(axis=0) + 1e-6
    scale = mean.mean() / mean
    return np.clip(rgb * scale, 0.0, 1.0)


def add_bloom(
    rgb: np.ndarray,
    threshold: float = 0.8,
    blur_radius: int = 9,
    intensity: float = 0.25,
) -> np.ndarray:
    """Add a soft bloom based on bright pixels exceeding ``threshold``."""
    lum = 0.2126 * rgb[..., 0] + 0.7152 * rgb[..., 1] + 0.0722 * rgb[..., 2]
    mask = (lum > threshold).astype(np.float32)
    glow = np.stack([gaussian_filter(rgb[..., i] * mask, blur_radius) for i in range(3)], axis=-1)
    return np.clip(rgb + intensity * glow, 0.0, 1.0)


def add_vignette(rgb: np.ndarray, strength: float = 0.2) -> np.ndarray:
    """Apply a radial vignette scaled by ``strength``."""

    h, w = rgb.shape[:2]
    yy, xx = np.mgrid[0:h, 0:w]
    cx, cy = w / 2.0, h / 2.0
    r = np.sqrt((xx - cx) ** 2 + (yy - cy) ** 2)
    r /= r.max() + 1e-6
    mask = 1.0 - strength * (r ** 2)
    return np.clip(rgb * mask[..., None], 0.0, 1.0)


def add_film_grain(rgb: np.ndarray, amount: float = 0.02, seed: int = 0) -> np.ndarray:
    """Blend Gaussian noise into ``rgb`` for a subtle film grain look."""

    rng = np.random.default_rng(seed)
    noise = rng.normal(0.0, amount, size=rgb.shape).astype(np.float32)
    return np.clip(rgb + noise, 0.0, 1.0)


def apply_material_response_finishing(  # pylint: disable=too-many-arguments,too-many-positional-arguments
                                      # pylint: disable=too-many-locals,too-many-branches,too-many-statements
                                      # pylint: disable=unused-argument
        rgb: np.ndarray,
        texture_boost: float = 0.25,
        ambient_occlusion: float = 0.12,
        highlight_warmth: float = 0.08,
        haze_strength: float = 0.06,
        haze_tint: Tuple[float, float, float] = (0.82, 0.88, 0.96),
        floor_plank_contrast: float = 0.12,
        floor_specular: float = 0.18,
        floor_contact_shadow: float = 0.05,
        floor_texture_path: Optional[str] = None,
        floor_texture_strength: float = 0.0,
        floor_texture_scale: float = 1.0,
        textile_contrast: float = 0.18,
        leather_sheen: float = 0.16,
        fireplace_glow: float = 0.18,
        fireplace_glow_radius: float = 45.0,
        window_reflection: float = 0.12,
        bedding_relief: float = 0.16,
        wall_texture_path: Optional[str] = None,
        wall_texture_strength: float = 0.0,
        wall_texture_scale: float = 1.0,
        wall_texture: float = 0.1,
        painting_integration: float = 0.1,
        window_light_wrap: float = 0.14,
        pool_texture_path: Optional[str] = None,
        pool_texture_strength: float = 0.0,
        pool_texture_scale: float = 1.0,
        exterior_atmosphere: float = 0.12,
        sky_environment_path: Optional[str] = None,
        sky_environment_strength: float = 0.0,
        sky_environment_scale: float = 1.0,
) -> np.ndarray:
    """Empirical material response layer.

    Emphasizes texture, shadowing, atmosphere, and sky plates.
    """
<<<<<<< HEAD
=======

    # Lazy import: only load SciPy filters when finishing is requested.
    from scipy.ndimage import sobel, gaussian_filter

>>>>>>> 2315dfb1
    rgb = np.clip(rgb, 0.0, 1.0).astype(np.float32)

    floor_texture_strength = float(np.clip(floor_texture_strength, 0.0, 1.0))
    wall_texture_strength = float(np.clip(wall_texture_strength, 0.0, 1.0))
    pool_texture_strength = float(np.clip(pool_texture_strength, 0.0, 1.0))
    sky_environment_strength = float(np.clip(sky_environment_strength, 0.0, 1.0))

    if texture_boost > 0:
        # High-frequency boost to reveal subtle grain and fabric weave
        blurred = gaussian_filter(rgb, sigma=(1.1, 1.1, 0))
        detail = rgb - blurred
        rgb = np.clip(rgb + texture_boost * detail, 0.0, 1.0)

    lum = 0.2126 * rgb[..., 0] + 0.7152 * rgb[..., 1] + 0.0722 * rgb[..., 2]
    sat = np.maximum(rgb.max(axis=2) - rgb.min(axis=2), 1e-6)

    h, w = lum.shape
    yy, xx = np.mgrid[0:h, 0:w]
    y_norm = yy.astype(np.float32) / max(1, h - 1)
    x_norm = xx.astype(np.float32) / max(1, w - 1)

    floor_mask = np.clip((y_norm - 0.55) / 0.45, 0.0, 1.0)

    needs_wall_mask = wall_texture > 0 or (wall_texture_path and wall_texture_strength > 0)
    wall_mask: Optional[np.ndarray]
    wall_mask = None
    if needs_wall_mask:
        wall_mask_raw = (
            np.clip((lum - 0.32) / 0.45, 0.0, 1.0)
            * np.clip((0.26 - sat) / 0.26, 0.0, 1.0)
        )
        wall_mask_raw *= np.clip(1.0 - floor_mask, 0.0, 1.0)
        wall_mask = gaussian_filter(wall_mask_raw, sigma=1.4)

    needs_exterior_mask = (
        exterior_atmosphere > 0
        or (sky_environment_path and sky_environment_strength > 0)
        or (pool_texture_path and pool_texture_strength > 0)
    )
    exterior_mask = None
    depth_falloff = None
    if needs_exterior_mask:
        exterior_raw = (
            np.clip((sat - 0.18) / 0.6, 0.0, 1.0)
            * np.clip((lum - 0.28) / 0.72, 0.0, 1.0)
        )
        exterior_raw *= np.clip((x_norm - 0.38) / 0.62, 0.0, 1.0)
        exterior_mask = gaussian_filter(exterior_raw, sigma=3.5)
        depth_falloff = np.clip(1.0 - y_norm, 0.0, 1.0)

    if floor_texture_path and floor_texture_strength > 0:
        floor_texture = _prepare_texture(floor_texture_path, (h, w), floor_texture_scale)
        blend = floor_texture_strength * floor_mask[..., None]
        textured_floor = 0.7 * floor_texture + 0.3 * rgb
        rgb = np.clip(rgb * (1.0 - blend) + textured_floor * blend, 0.0, 1.0)

    has_pool_texture = bool(pool_texture_path) and pool_texture_strength > 0
    if has_pool_texture and exterior_mask is not None and depth_falloff is not None:
        pool_texture = _prepare_texture(pool_texture_path, (h, w), pool_texture_scale)
        pool_mask = exterior_mask * np.clip((rgb[..., 2] - 0.8 * rgb[..., 1]) / 0.4, 0.0, 1.0)
        pool_mask = gaussian_filter(pool_mask, sigma=2.0)
        pool_blend = pool_texture_strength * pool_mask[..., None]
        pool_blend *= np.clip(depth_falloff[..., None], 0.25, 1.0)
        pool_mix = 0.65 * pool_texture + 0.35 * rgb
        rgb = np.clip(rgb * (1.0 - pool_blend) + pool_mix * pool_blend, 0.0, 1.0)

    if ambient_occlusion > 0:
        # Edge-based occlusion mask to ground furniture with the floor
        grad_x = sobel(lum, axis=1)
        grad_y = sobel(lum, axis=0)
        edge_mag = np.hypot(grad_x, grad_y)
        if edge_mag.max() > 0:
            edge_mag /= edge_mag.max()
        occlusion = gaussian_filter(edge_mag, sigma=1.2)
        occlusion = np.clip(occlusion, 0.0, 1.0)
        floor_contact = gaussian_filter(floor_mask * (1.0 - floor_mask), sigma=2.0)
        contact_weight = np.clip(floor_contact, 0.0, 1.0)
        shadow = 1.0 - ambient_occlusion * (occlusion + 0.6 * contact_weight)
        rgb = np.clip(rgb * shadow[..., None], 0.0, 1.0)

    # Floor plank definition + specular streaks guided by perspective gradient
    if floor_plank_contrast > 0:
        floor_detail = rgb * floor_mask[..., None]
        blurred_floor = gaussian_filter(floor_detail, sigma=(1.6, 1.2, 0))
        plank_detail = floor_detail - blurred_floor
        rgb = np.clip(
            rgb + floor_plank_contrast * plank_detail * floor_mask[..., None],
            0.0,
            1.0,
        )
        wood_luma = gaussian_filter(lum * floor_mask, sigma=(0.8, 3.2))
        grain = np.abs(sobel(wood_luma, axis=1))
        if grain.max() > 0:
            grain /= grain.max()
        grain = gaussian_filter(grain, sigma=(0.8, 1.6)) * floor_mask
        warm_wood = np.array([0.86, 0.74, 0.58], dtype=np.float32)
        plank_warmth = 0.12 * floor_plank_contrast * grain[..., None] * (warm_wood - rgb)
        rgb = np.clip(rgb + plank_warmth, 0.0, 1.0)

    if floor_specular > 0:
        grad_floor = sobel(lum * floor_mask, axis=1)
        grad_floor = np.abs(grad_floor)
        if grad_floor.max() > 0:
            grad_floor /= grad_floor.max()
        streaks = gaussian_filter(grad_floor, sigma=(2.2, 6.0))
        streaks = np.clip(streaks, 0.0, 1.0)
        spec_color = np.array([1.0, 0.93, 0.78], dtype=np.float32)
        streak_contrib = floor_specular * streaks[..., None] * floor_mask[..., None]
        streak_contrib *= (spec_color - rgb)
        rgb = np.clip(rgb + streak_contrib, 0.0, 1.0)

    if textile_contrast > 0:
        # Identify whites/neutrals with low saturation for linen separation
        textile_mask = np.clip((lum - 0.45) / 0.35, 0.0, 1.0) * np.clip(0.28 - sat, 0.0, 1.0) / 0.28
        textile_mask = gaussian_filter(textile_mask, sigma=1.1)
        textile_detail = rgb - gaussian_filter(rgb, sigma=(1.4, 1.4, 0))
        rgb = np.clip(rgb + textile_contrast * textile_mask[..., None] * textile_detail, 0.0, 1.0)

    if leather_sheen > 0:
        # Neutral mid-tone mask for leather upholstery
        leather_mask = (
            np.clip((0.55 - lum) / 0.35, 0.0, 1.0)
            * np.clip((0.22 - sat), 0.0, 1.0)
            / 0.22
        )
        leather_mask = gaussian_filter(leather_mask, sigma=1.6)
        sheen = gaussian_filter(lum, sigma=3.0)
        if sheen.max() > 0:
            sheen = np.clip((sheen - 0.25) / 0.5, 0.0, 1.0)
        sheen_color = np.array([0.82, 0.73, 0.62], dtype=np.float32)
        rgb = np.clip(
            rgb * (1.0 - leather_sheen * leather_mask[..., None])
            + sheen_color * leather_sheen * leather_mask[..., None] * sheen[..., None],
            0.0,
            1.0,
        )

    if fireplace_glow > 0:
        warm_mask = (
            (rgb[..., 0] > 0.55)
            & (rgb[..., 0] - rgb[..., 1] > 0.08)
            & (rgb[..., 1] > rgb[..., 2])
        ).astype(np.float32)
        warm_mask = gaussian_filter(warm_mask, sigma=1.5)
        sigma = max(1.5, fireplace_glow_radius / 18.0)
        glow = gaussian_filter(warm_mask, sigma=sigma)
        if glow.max() > 0:
            glow /= glow.max()
        fireplace_bias = np.clip((x_norm - 0.48) / 0.52, 0.0, 1.0)
        glow *= fireplace_bias
        glow_color = np.array([1.0, 0.68, 0.42], dtype=np.float32)
        rgb = np.clip(rgb + fireplace_glow * glow[..., None] * (glow_color - rgb), 0.0, 1.0)

    if window_reflection > 0:
        bright_columns = np.mean(np.clip(lum - 0.65, 0.0, 1.0), axis=0)
        bright_columns = gaussian_filter(bright_columns, sigma=4.0)
        if bright_columns.max() > 0:
            bright_columns /= bright_columns.max()
        reflection = np.tile(bright_columns, (h, 1))
        reflection = gaussian_filter(reflection, sigma=(5.0, 3.0))
        reflection *= floor_mask
        reflection_color = np.array([1.0, 0.98, 0.9], dtype=np.float32)
        reflection_mix = window_reflection * reflection[..., None] * (reflection_color - rgb)
        rgb = np.clip(rgb + reflection_mix, 0.0, 1.0)

    if window_light_wrap > 0:
        window_side = np.clip((x_norm - 0.45) / 0.55, 0.0, 1.0)
        wrap = gaussian_filter(lum * window_side, sigma=3.2)
        if wrap.max() > 0:
            wrap = np.clip((wrap - wrap.min()) / (wrap.max() - wrap.min() + 1e-6), 0.0, 1.0)
        wrap_color = np.array([1.0, 0.95, 0.82], dtype=np.float32)
        rgb = np.clip(rgb + window_light_wrap * wrap[..., None] * (wrap_color - rgb), 0.0, 1.0)

    if exterior_atmosphere > 0 and exterior_mask is not None and depth_falloff is not None:
        haze = exterior_atmosphere * exterior_mask * depth_falloff
        sky_tint = np.array([0.78, 0.86, 0.92], dtype=np.float32)
        rgb = np.clip(rgb * (1.0 - haze[..., None]) + sky_tint * haze[..., None], 0.0, 1.0)

    has_sky_texture = bool(sky_environment_path) and sky_environment_strength > 0
    if has_sky_texture and exterior_mask is not None and depth_falloff is not None:
        sky_texture = _prepare_texture(sky_environment_path, (h, w), sky_environment_scale)
        sky_weight = sky_environment_strength * exterior_mask
        sky_weight *= np.clip(depth_falloff ** 0.85, 0.0, 1.0)
        sky_mix = 0.6 * sky_texture + 0.4 * rgb
        blend = rgb * (1.0 - sky_weight[..., None]) + sky_mix * sky_weight[..., None]
        rgb = np.clip(blend, 0.0, 1.0)

    if highlight_warmth > 0:
        # Warm the brightest values to simulate fireplace spill and sunlit reflections
        highlight_mask = np.clip((lum - 0.58) / 0.35, 0.0, 1.0)
        warm_color = np.array([1.0, 0.78, 0.55], dtype=np.float32)
        rgb = np.clip(
            rgb + highlight_mask[..., None] * highlight_warmth * (warm_color - rgb),
            0.0,
            1.0,
        )

    if haze_strength > 0:
        # Vertical gradient bias with gentle falloff toward window region
        gradient = y_norm.astype(np.float32)
        haze = haze_strength * gradient
        tint = np.array(haze_tint, dtype=np.float32)
        tint = np.clip(tint, 0.0, 1.0)
        rgb = np.clip(rgb * (1.0 - haze[..., None]) + tint * haze[..., None], 0.0, 1.0)

    if bedding_relief > 0:
        bedding_mask = np.clip((lum - 0.35) / 0.35, 0.0, 1.0) * np.clip((0.3 - sat) / 0.3, 0.0, 1.0)
        bedding_mask *= np.clip((0.75 - y_norm) / 0.75, 0.0, 1.0)
        bedding_mask = gaussian_filter(bedding_mask, sigma=1.0)
        bedding_detail = rgb - gaussian_filter(rgb, sigma=(1.0, 1.0, 0))
        shading = gaussian_filter(lum, sigma=1.6) - gaussian_filter(lum, sigma=4.2)
        shading = np.clip(shading, -0.25, 0.25)
        rgb = np.clip(rgb + bedding_relief * bedding_mask[..., None] * bedding_detail, 0.0, 1.0)
        shading_mix = bedding_relief * 0.35 * bedding_mask[..., None] * shading[..., None]
        rgb = np.clip(rgb - shading_mix, 0.0, 1.0)

    if wall_texture_path and wall_texture_strength > 0 and wall_mask is not None:
        wall_texture_img = _prepare_texture(wall_texture_path, (h, w), wall_texture_scale)
        wall_blend = wall_texture_strength * wall_mask[..., None]
        wall_mix = 0.65 * wall_texture_img + 0.35 * rgb
        rgb = np.clip(rgb * (1.0 - wall_blend) + wall_mix * wall_blend, 0.0, 1.0)

    if wall_texture > 0:
        if wall_mask is None:
            wall_mask_raw = (
                np.clip((lum - 0.32) / 0.45, 0.0, 1.0)
                * np.clip((0.26 - sat) / 0.26, 0.0, 1.0)
            )
            wall_mask_raw *= np.clip(1.0 - floor_mask, 0.0, 1.0)
            wall_mask = gaussian_filter(wall_mask_raw, sigma=1.4)
        wall_detail = rgb - gaussian_filter(rgb, sigma=(2.6, 2.6, 0))
        wall_detail = gaussian_filter(wall_detail, sigma=(0.9, 0.9, 0))
        rng = np.random.default_rng(42)
        noise = rng.normal(0.0, 1.0, size=lum.shape).astype(np.float32)
        noise = gaussian_filter(noise, sigma=3.0)
        if noise.max() > noise.min():
            noise = (noise - noise.min()) / (noise.max() - noise.min() + 1e-6) - 0.5
        wall_detail += noise[..., None] * 0.06
        rgb = np.clip(rgb + wall_texture * wall_mask[..., None] * wall_detail, 0.0, 1.0)

    if painting_integration > 0:
        art_mask = np.clip((sat - 0.24) / 0.5, 0.0, 1.0) * np.clip((lum - 0.2) / 0.7, 0.0, 1.0)
        art_mask *= np.clip((0.6 - x_norm) / 0.6, 0.0, 1.0)
        art_mask *= np.clip(1.0 - floor_mask, 0.0, 1.0)
        art_mask = gaussian_filter(art_mask, sigma=1.3)
        rim = gaussian_filter(art_mask, sigma=0.9) - gaussian_filter(art_mask, sigma=2.2)
        rim = np.clip(rim, 0.0, 1.0)
        warm_fill = np.array([1.0, 0.84, 0.68], dtype=np.float32)
        rgb = np.clip(rgb + painting_integration * rim[..., None] * (warm_fill - rgb), 0.0, 1.0)
        canvas_shadow = gaussian_filter(art_mask, sigma=3.0)
        falloff = painting_integration * 0.12 * canvas_shadow[..., None]
        rgb = np.clip(rgb * (1.0 - falloff), 0.0, 1.0)

    return rgb


def adjust_contrast_saturation(
    rgb: np.ndarray,
    contrast: float = 1.08,
    saturation: float = 1.05,
) -> np.ndarray:
    """Normalize contrast and saturation while keeping values in ``[0, 1]``."""

    # Contrast in linear light
    gray = rgb.mean(axis=2, keepdims=True)
    rgb = (rgb - gray) * contrast + gray
    # Saturation in HSV-like space (simple)
    mean = rgb.mean(axis=2, keepdims=True)
    rgb = (rgb - mean) * saturation + mean
    return np.clip(rgb, 0.0, 1.0)

# --------------------------
# Branding (logo + caption)
# --------------------------


def overlay_logo_caption(  # pylint: disable=too-many-locals
    img: Image.Image,
    logo_path: Optional[str],
    text: Optional[str],
    margin: int = 36,
) -> Image.Image:
    """Overlay caption text and optional logo onto ``img``."""

    canvas = img.copy()
    draw = ImageDraw.Draw(canvas)
    width_px, height_px = canvas.size

    # Caption
    if text:
        try:
            # Use a clean sans (replace with your corporate font)
            font = ImageFont.truetype("arial.ttf", size=max(22, height_px // 40))
        except (OSError, IOError):
            font = ImageFont.load_default()

        bbox = draw.textbbox((0, 0), text, font=font)
        tw, th = bbox[2] - bbox[0], bbox[3] - bbox[1]
        x = margin
        y = height_px - th - margin
        # subtle text box (white on black with 60% alpha)
        pad = 14
        box = [x - pad, y - pad, x + tw + pad, y + th + pad]
        draw.rectangle(box, fill=(0, 0, 0, 160))
        draw.text((x, y), text, fill=(255, 255, 255, 230), font=font)

    # Logo
    if logo_path and Path(logo_path).exists():
        logo = Image.open(logo_path).convert("RGBA")
        # scale ~10% of the short edge
        target_h = int(min(width_px, height_px) * 0.12)
        scale = target_h / logo.height
        new_size = (int(logo.width * scale), target_h)
        logo = logo.resize(new_size, Image.Resampling.LANCZOS)
        lx = width_px - logo.width - margin
        ly = height_px - logo.height - margin
        if canvas.mode == "RGBA":
            canvas.alpha_composite(logo, (lx, ly))
        else:
            canvas.paste(logo, (lx, ly), logo)

    return canvas

# --------------------------
# Config
# --------------------------


@dataclass
class ModelIDs:
    """Identifiers for diffusion base models, ControlNets, and upscalers."""

    base_model: str = "runwayml/stable-diffusion-v1-5"
    controlnet_canny: str = "lllyasviel/sd-controlnet-canny"
    controlnet_depth: str = "lllyasviel/sd-controlnet-depth"
    upscaler_id: str = "stabilityai/sd-x2-latent-upscaler"
    refiner: Optional[str] = None  # e.g., "stabilityai/stable-diffusion-xl-refiner-1.0"


@dataclass
class RenderConfig:
    """Core image generation parameters for ControlNet-guided diffusion."""

    width: int = 1024
    height: int = 768
    steps: int = 30
    guidance_scale: float = 7.5
    strength: float = 0.5
    seed: int = 1234


@dataclass
class FinishConfig:
    """Photo finishing recipe applied after diffusion and upscaling."""

    aces: bool = True
    contrast: float = 1.08
    saturation: float = 1.05
    white_balance: bool = True
    bloom: bool = True
    bloom_threshold: float = 0.82
    bloom_radius: int = 9
    bloom_intensity: float = 0.22
    vignette: bool = True
    vignette_strength: float = 0.18
    grain: bool = True
    grain_amount: float = 0.012
    material_response: bool = False
    texture_boost: float = 0.25
    ambient_occlusion: float = 0.12
    highlight_warmth: float = 0.08
    haze_strength: float = 0.06
    haze_tint: Tuple[float, float, float] = (0.82, 0.88, 0.96)
    floor_plank_contrast: float = 0.12
    floor_specular: float = 0.18
    floor_contact_shadow: float = 0.05
    floor_texture_path: Optional[str] = None
    floor_texture_strength: float = 0.0
    floor_texture_scale: float = 1.0
    textile_contrast: float = 0.18
    leather_sheen: float = 0.16
    fireplace_glow: float = 0.18
    fireplace_glow_radius: float = 45.0
    window_reflection: float = 0.12
    bedding_relief: float = 0.16
    wall_texture_path: Optional[str] = None
    wall_texture_strength: float = 0.0
    wall_texture_scale: float = 1.0
    wall_texture: float = 0.1
    painting_integration: float = 0.1
    window_light_wrap: float = 0.14
    pool_texture_path: Optional[str] = None
    pool_texture_strength: float = 0.0
    pool_texture_scale: float = 1.0
    exterior_atmosphere: float = 0.12
    sky_environment_path: Optional[str] = None
    sky_environment_strength: float = 0.0
    sky_environment_scale: float = 1.0

# --------------------------
# Core pipeline
# --------------------------


class LuxuryRenderPipeline:
    """High-level orchestrator for ControlNet-driven luxury render refinement."""

    def __init__(  # pylint: disable=too-many-arguments,too-many-positional-arguments
        self,
        model_ids: ModelIDs,
        device: Optional[str] = None,
        fp16: bool = True,
        use_realesrgan: bool = False,
        use_depth: bool = True,
    ):
        """Initialise diffusion pipelines, ControlNets, and optional upscalers."""

        self.model_ids = model_ids
        self.device = device or ("cuda" if torch.cuda.is_available() else "cpu")
        self.dtype = torch.float16 if (fp16 and torch.cuda.is_available()) else torch.float32
        self._use_depth = use_depth

        # Load ControlNets
        print("[Load] ControlNets...")
        self.cn_canny = ControlNetModel.from_pretrained(
            model_ids.controlnet_canny,
            torch_dtype=self.dtype,
        )
        self.cn_depth = (
            ControlNetModel.from_pretrained(model_ids.controlnet_depth, torch_dtype=self.dtype)
            if self._use_depth
            else None
        )
        controlnets: List[ControlNetModel] = [self.cn_canny]
        if self.cn_depth is not None:
            controlnets.append(self.cn_depth)
        controlnet_arg: List[ControlNetModel] = controlnets

        # Pick pipeline type based on base model family (SD1.5 vs SDXL)
        is_sdxl = "xl" in model_ids.base_model.lower()

        if is_sdxl:
            if StableDiffusionXLControlNetPipeline is None:
                raise RuntimeError(
                    "diffusers SDXL pipeline not available; upgrade diffusers or install extras."
                )
            print("[Load] SDXL + ControlNet pipeline...")
            self.pipe = StableDiffusionXLControlNetPipeline.from_pretrained(
                model_ids.base_model,
                controlnet=controlnet_arg,
                torch_dtype=self.dtype,
                add_watermarker=False,
            )
            if model_ids.refiner:
                print("[Load] SDXL refiner...")
                self.refiner = StableDiffusionXLImg2ImgPipeline.from_pretrained(
                    model_ids.refiner,
                    torch_dtype=self.dtype,
                    add_watermarker=False,
                )
            else:
                self.refiner = None
        else:
            print("[Load] SD1.5 + ControlNet Img2Img pipeline...")
            self.pipe = StableDiffusionControlNetImg2ImgPipeline.from_pretrained(
                model_ids.base_model,
                controlnet=controlnet_arg,
                torch_dtype=self.dtype,
                safety_checker=None,
                feature_extractor=None,
            )
            self.refiner = None

        self.pipe.scheduler = UniPCMultistepScheduler.from_config(self.pipe.scheduler.config)
        self.pipe.to(self.device)

        # Upscaler (latent)
        print("[Load] Latent x2 upscaler...")
        try:
            self.upscaler = StableDiffusionLatentUpscalePipeline.from_pretrained(
                model_ids.upscaler_id, torch_dtype=self.dtype
            ).to(self.device)
        except (OSError, RuntimeError, ValueError) as e:
            print(f"[Warn] Latent upscaler not available ({e}). Will skip latent upscaling.")
            self.upscaler = None

        # Real-ESRGAN (optional)
        self._use_realesrgan = use_realesrgan and _HAS_REALESRGAN
        if use_realesrgan and not _HAS_REALESRGAN:
            print(
                "[Warn] Real-ESRGAN requested but not installed. "
                "Run: pip install realesrgan basicsr"
            )
        if self._use_realesrgan:
            print("[Load] Real-ESRGAN x4...")
            # RealESRGANer expects model_path parameter
            # If weights don't exist locally, the package will download them
            from realesrgan.archs.srvgg_arch import SRVGGNetCompact
            model = SRVGGNetCompact(num_in_ch=3, num_out_ch=3, num_feat=64, num_conv=32, upscale=4, act_type='prelu')
            self.realesrgan = RealESRGANer(
                scale=4,
                model_path='https://github.com/xinntao/Real-ESRGAN/releases/download/v0.2.5.0/realesr-general-x4v3.pth',
                model=model,
                tile=0,
                tile_pad=10,
                pre_pad=0,
                half=(self.dtype == torch.float16),
                device=self.device
            )

        # Preprocessor
        self.pre = Preprocessor(use_depth=self._use_depth)

    @torch.inference_mode()
    def enhance(  # pylint: disable=too-many-arguments,too-many-positional-arguments,too-many-locals,too-many-branches
        self,
        init_image: Image.Image,
        prompt: str,
        negative_prompt: str,
        cfg: RenderConfig,
        finish: FinishConfig,
        brand_logo: Optional[str] = None,
        brand_text: Optional[str] = None,
        export_4k: bool = False,
    ) -> Image.Image:
        """Run the full pipeline for a single image and return the finished render."""

        # 1) Prepare images
        init = resize_to_multiple(init_image, mult=8, target=(cfg.width, cfg.height))
        canny = self.pre.make_canny(init)
        depth = self.pre.make_depth(init) if self._use_depth else None
        control_images = [canny]
        if depth is not None:
            control_images.append(depth)
        control_image_arg = control_images[0] if len(control_images) == 1 else control_images

        # 2) Diffusion pass (structure-preserving)
        g = seed_all(cfg.seed)
        pipe_kwargs = dict(
            prompt=prompt,
            negative_prompt=negative_prompt,
            image=init,
            control_image=control_image_arg,
            num_inference_steps=cfg.steps,
            guidance_scale=cfg.guidance_scale,
            strength=cfg.strength,
            generator=g,
        )
        print("[Run] Diffusion (ControlNet img2img)...")
        out = self.pipe(**pipe_kwargs).images[0]

        # 3) Optional SDXL refiner pass (if configured)
        if self.refiner is not None:
            print("[Run] SDXL refiner pass...")
            out = self.refiner(
                prompt=prompt,
                negative_prompt=negative_prompt,
                image=out,
                num_inference_steps=max(15, cfg.steps // 2),
                strength=min(0.35, cfg.strength * 0.7),
                guidance_scale=max(5.5, cfg.guidance_scale - 1.0),
                generator=g,
            ).images[0]

        # 4) Latent x2 upscale
        if self.upscaler is not None:
            print("[Run] Latent x2 upscale...")
            out = self.upscaler(
                image=out,
                num_inference_steps=10,
                guidance_scale=0.0,
                generator=g,
            ).images[0]

        # 5) Real-ESRGAN (crisp tiled upscaling to 4K/8K)
        if export_4k:
            target_min = 2160  # min edge ~ 4K height
        else:
            target_min = min(out.size)

        if self._use_realesrgan and (export_4k or min(out.size) < target_min):
            print("[Run] Real-ESRGAN x4 (as needed)...")
            # upscale progressively until min edge >= target_min
            pil = out
            while min(pil.size) < target_min:
                # RealESRGANer.enhance() expects numpy array and returns (output, _)
                img_np = np.array(pil)
                upscaled_np, _ = self.realesrgan.enhance(img_np, outscale=4)
                pil = Image.fromarray(upscaled_np)
            out = pil

        # 6) Photo finishing
        print("[Finish] Photo grade...")
        rgb = pil_to_np(out)
        if finish.white_balance:
            rgb = gray_world_white_balance(rgb)
        if finish.aces:
            rgb = aces_film_tonemap(rgb)
        rgb = adjust_contrast_saturation(rgb, finish.contrast, finish.saturation)
        if finish.bloom:
            rgb = add_bloom(
                rgb,
                finish.bloom_threshold,
                finish.bloom_radius,
                finish.bloom_intensity,
            )
        if finish.vignette:
            rgb = add_vignette(rgb, finish.vignette_strength)
        if finish.grain:
            rgb = add_film_grain(rgb, finish.grain_amount, seed=cfg.seed)
        if finish.material_response:
            rgb = apply_material_response_finishing(
                rgb,
                texture_boost=finish.texture_boost,
                ambient_occlusion=finish.ambient_occlusion,
                highlight_warmth=finish.highlight_warmth,
                haze_strength=finish.haze_strength,
                haze_tint=finish.haze_tint,
                floor_plank_contrast=finish.floor_plank_contrast,
                floor_specular=finish.floor_specular,
                floor_contact_shadow=finish.floor_contact_shadow,
                floor_texture_path=finish.floor_texture_path,
                floor_texture_strength=finish.floor_texture_strength,
                floor_texture_scale=finish.floor_texture_scale,
                textile_contrast=finish.textile_contrast,
                leather_sheen=finish.leather_sheen,
                fireplace_glow=finish.fireplace_glow,
                fireplace_glow_radius=finish.fireplace_glow_radius,
                window_reflection=finish.window_reflection,
                bedding_relief=finish.bedding_relief,
                wall_texture_path=finish.wall_texture_path,
                wall_texture_strength=finish.wall_texture_strength,
                wall_texture_scale=finish.wall_texture_scale,
                wall_texture=finish.wall_texture,
                painting_integration=finish.painting_integration,
                window_light_wrap=finish.window_light_wrap,
                pool_texture_path=finish.pool_texture_path,
                pool_texture_strength=finish.pool_texture_strength,
                pool_texture_scale=finish.pool_texture_scale,
                exterior_atmosphere=finish.exterior_atmosphere,
                sky_environment_path=finish.sky_environment_path,
                sky_environment_strength=finish.sky_environment_strength,
                sky_environment_scale=finish.sky_environment_scale,
            )
        out = np_to_pil(rgb)

        # 7) Branding
        out = overlay_logo_caption(out, brand_logo, brand_text)

        return out


# --------------------------
# CLI
# --------------------------
app = typer.Typer(add_completion=False)


def parse_float_triplet(value: str) -> Tuple[float, float, float]:
    """Parse and clamp three comma-separated floats from a CLI argument."""

    message = (
        "Expected three comma-separated floats between 0 and 1, e.g. '0.82,0.88,0.96'"
    )
    try:
        parts = [float(p.strip()) for p in value.split(",")]
    except ValueError as exc:  # pragma: no cover - defensive
        raise typer.BadParameter(message) from exc
    if len(parts) != 3:
        raise typer.BadParameter(message)
    clamped = tuple(max(0.0, min(1.0, p)) for p in parts)
    clamped_tuple: Tuple[float, float, float] = (clamped[0], clamped[1], clamped[2])
    return clamped_tuple


@app.command()
def main(  # pylint: disable=too-many-arguments,too-many-positional-arguments,too-many-locals
    input_glob: str = typer.Option(..., help="Glob of input images, e.g. './drafts/*.png'"),
    out: str = typer.Option("./final", help="Output folder"),
    prompt: str = typer.Option(..., help="Positive prompt (style, materials, time of day, lens)"),
    neg: str = typer.Option(
        "lowres, bad geometry, blurry, text, watermark, logo",
        help="Negative prompt",
    ),
    # Render config
    width: int = typer.Option(1024, min=256),
    height: int = typer.Option(768, min=256),
    steps: int = typer.Option(30, min=10),
    gs: float = typer.Option(7.5, help="Guidance scale"),
    strength: float = typer.Option(
        0.5,
        help="How far to move from init (0.3–0.6 preserves structure)",
    ),
    seed: int = typer.Option(1234),
    # Models
    base_model: str = typer.Option("runwayml/stable-diffusion-v1-5"),
    controlnet_canny: str = typer.Option("lllyasviel/sd-controlnet-canny"),
    controlnet_depth: str = typer.Option("lllyasviel/sd-controlnet-depth"),
    upscaler_id: str = typer.Option("stabilityai/sd-x2-latent-upscaler"),
    refiner: Optional[str] = typer.Option(None, help="Only for SDXL (optional)"),
    # Finishing
    no_aces: bool = typer.Option(False, help="Disable ACES tonemap"),
    no_wb: bool = typer.Option(False, help="Disable white balance"),
    no_bloom: bool = typer.Option(False, help="Disable bloom"),
    no_vignette: bool = typer.Option(False, help="Disable vignette"),
    no_grain: bool = typer.Option(False, help="Disable grain"),
    no_depth: bool = typer.Option(False, help="Disable depth guidance (ControlNet depth)"),
    material_response: bool = typer.Option(
        False,
        help="Enable texture + atmosphere finishing enhancements",
    ),
    texture_boost: float = typer.Option(
        0.25,
        help="Material response: detail boost strength",
    ),
    ambient_occlusion: float = typer.Option(
        0.12,
        help="Material response: contact shadow intensity",
    ),
    highlight_warmth: float = typer.Option(
        0.08,
        help="Material response: warm highlight mix",
    ),
    haze_strength: float = typer.Option(
        0.06,
        help="Material response: volumetric haze blend",
    ),
    haze_tint: str = typer.Option(
        "0.82,0.88,0.96",
        help="Material response: haze tint (r,g,b in 0-1)",
    ),
    floor_plank_contrast: float = typer.Option(
        0.12,
        help="Material response: enhance floor plank definition",
    ),
    floor_specular: float = typer.Option(
        0.18,
        help="Material response: specular streak intensity on flooring",
    ),
    floor_contact_shadow: float = typer.Option(
        0.05,
        help="Material response: floor transition contact shadow",
    ),
    floor_texture: Optional[str] = typer.Option(
        None,
        help="Material response: floor texture image path",
    ),
    floor_texture_strength: float = typer.Option(
        0.0,
        min=0.0,
        help="Material response: floor texture blend (0-1)",
        show_default=True,
    ),
    floor_texture_scale: float = typer.Option(
        1.0,
        min=0.1,
        help="Material response: floor texture scale multiplier",
    ),
    textile_contrast: float = typer.Option(
        0.18,
        help="Material response: linen/fabric separation",
    ),
    leather_sheen: float = typer.Option(
        0.16,
        help="Material response: leather sheen blend",
    ),
    fireplace_glow: float = typer.Option(
        0.18,
        help="Material response: fireplace spill intensity",
    ),
    fireplace_glow_radius: float = typer.Option(
        45.0,
        help="Material response: fireplace glow falloff radius",
    ),
    window_reflection: float = typer.Option(
        0.12,
        help="Material response: window reflection spill on flooring",
    ),
    bedding_relief: float = typer.Option(
        0.16,
        help="Material response: bedding wrinkle relief and occlusion",
    ),
    wall_texture_path: Optional[str] = typer.Option(
        None,
        help="Material response: wall texture image path",
    ),
    wall_texture_strength: float = typer.Option(
        0.0,
        min=0.0,
        help="Material response: wall texture blend (0-1)",
        show_default=True,
    ),
    wall_texture_scale: float = typer.Option(
        1.0,
        min=0.1,
        help="Material response: wall texture scale multiplier",
    ),
    wall_texture: float = typer.Option(
        0.1,
        help="Material response: wall microtexture strength",
    ),
    painting_integration: float = typer.Option(
        0.1,
        help="Material response: wall art integration and rim light",
    ),
    window_light_wrap: float = typer.Option(
        0.14,
        help="Material response: window light wrap onto interior surfaces",
    ),
    pool_texture_path: Optional[str] = typer.Option(
        None,
        help="Material response: pool tile texture image path",
    ),
    pool_texture_strength: float = typer.Option(
        0.0,
        min=0.0,
        help="Material response: pool texture blend (0-1)",
        show_default=True,
    ),
    pool_texture_scale: float = typer.Option(
        1.0,
        min=0.1,
        help="Material response: pool texture scale multiplier",
    ),
    exterior_atmosphere: float = typer.Option(
        0.12,
        help="Material response: exterior haze and atmospheric blend",
    ),
    sky_environment_path: Optional[str] = typer.Option(
        None,
        help="Material response: sky environment plate (image path)",
    ),
    sky_environment_strength: float = typer.Option(
        0.0,
        min=0.0,
        help="Material response: sky environment blend (0-1)",
        show_default=True,
    ),
    sky_environment_scale: float = typer.Option(
        1.0,
        min=0.1,
        help="Material response: sky environment horizontal scale",
    ),
    # Branding
    logo: Optional[str] = typer.Option(
        None,
        help="Path to PNG/SVG logo (PNG w/ alpha recommended)",
    ),
    brand_text: Optional[str] = typer.Option(
        None,
        help="Caption, e.g. 'The Veridian | Penthouse 21B'",
    ),
    # Export/resolution
    w4k: bool = typer.Option(False, help="Export ~4K. Uses latent + optional Real-ESRGAN."),
    use_realesrgan: bool = typer.Option(
        False,
        help="Use Real-ESRGAN (requires weights, GPU recommended)",
    ),
):
    """Batch CLI entry point for the luxury render pipeline."""

    out_dir = Path(out)
    out_dir.mkdir(parents=True, exist_ok=True)

    model_ids = ModelIDs(
        base_model=base_model,
        controlnet_canny=controlnet_canny,
        controlnet_depth=controlnet_depth,
        upscaler_id=upscaler_id,
        refiner=refiner,
    )
    cfg = RenderConfig(
        width=width,
        height=height,
        steps=steps,
        guidance_scale=gs,
        strength=strength,
        seed=seed,
    )
    finish = FinishConfig(
        aces=not no_aces,
        white_balance=not no_wb,
        bloom=not no_bloom,
        vignette=not no_vignette,
        grain=not no_grain,
        material_response=material_response,
        texture_boost=texture_boost,
        ambient_occlusion=ambient_occlusion,
        highlight_warmth=highlight_warmth,
        haze_strength=haze_strength,
        haze_tint=parse_float_triplet(haze_tint),
        floor_plank_contrast=floor_plank_contrast,
        floor_specular=floor_specular,
        floor_contact_shadow=floor_contact_shadow,
        floor_texture_path=floor_texture,
        floor_texture_strength=floor_texture_strength,
        floor_texture_scale=floor_texture_scale,
        textile_contrast=textile_contrast,
        leather_sheen=leather_sheen,
        fireplace_glow=fireplace_glow,
        fireplace_glow_radius=fireplace_glow_radius,
        window_reflection=window_reflection,
        bedding_relief=bedding_relief,
        wall_texture_path=wall_texture_path,
        wall_texture_strength=wall_texture_strength,
        wall_texture_scale=wall_texture_scale,
        wall_texture=wall_texture,
        painting_integration=painting_integration,
        window_light_wrap=window_light_wrap,
        pool_texture_path=pool_texture_path,
        pool_texture_strength=pool_texture_strength,
        pool_texture_scale=pool_texture_scale,
        exterior_atmosphere=exterior_atmosphere,
        sky_environment_path=sky_environment_path,
        sky_environment_strength=sky_environment_strength,
        sky_environment_scale=sky_environment_scale,
    )

    pipe = LuxuryRenderPipeline(
        model_ids,
        use_realesrgan=use_realesrgan,
        use_depth=not no_depth,
    )

    files = sorted([p for g in input_glob.split(",") for p in glob.glob(g.strip())])
    if not files:
        raise SystemExit(f"No files matched: {input_glob}")

    print(f"[Config] {asdict(cfg)}")
    print(f"[Models] {asdict(model_ids)}")
    print(f"[Finishing] {asdict(finish)}")
    print(f"[Batch] {len(files)} file(s)")

    for i, f in enumerate(files, 1):
        try:
            print(f"\n[{i}/{len(files)}] {f}")
            img = load_image(f)
            out_img = pipe.enhance(
                init_image=img,
                prompt=prompt,
                negative_prompt=neg,
                cfg=cfg,
                finish=finish,
                brand_logo=logo,
                brand_text=brand_text,
                export_4k=w4k,
            )
            fname = Path(f).stem + "_lux.png"
            save_image(out_img, out_dir / fname)
            print(f"[Saved] {out_dir / fname}")
        except Exception as e:
            print(f"[Error] {f}: {e}")


if __name__ == "__main__":
    app()<|MERGE_RESOLUTION|>--- conflicted
+++ resolved
@@ -295,13 +295,10 @@
 
     Emphasizes texture, shadowing, atmosphere, and sky plates.
     """
-<<<<<<< HEAD
-=======
 
     # Lazy import: only load SciPy filters when finishing is requested.
     from scipy.ndimage import sobel, gaussian_filter
 
->>>>>>> 2315dfb1
     rgb = np.clip(rgb, 0.0, 1.0).astype(np.float32)
 
     floor_texture_strength = float(np.clip(floor_texture_strength, 0.0, 1.0))
