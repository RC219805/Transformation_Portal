--- conflicted
+++ resolved
@@ -8,13 +8,7 @@
 pytest>=8,<9
 
 # Optional CPU-only torch (if your tests need it). The +cpu builds are on a separate index:
-<<<<<<< HEAD
-# Use --extra-index-url https://download.pytorch.org/whl/cpu when installing
-torch==2.9.0+cpu
-torchvision==0.24.0+cpu
-=======
 # If you don't need torch in CI, delete these three lines.
 torch==2.9.0
 torchvision==0.24.0
--f https://download.pytorch.org/whl/cpu
->>>>>>> a4132cad
+-f https://download.pytorch.org/whl/cpu